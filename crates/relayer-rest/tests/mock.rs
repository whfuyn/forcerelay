use std::str::FromStr;

use serde::{Deserialize, Serialize};

use ibc_relayer::{
    config::ChainConfig,
    rest::request::{Request, VersionInfo},
    supervisor::dump_state::SupervisorState,
};
use ibc_relayer_types::core::ics24_host::identifier::ChainId;

use ibc_relayer_rest::{server::spawn, Config};

enum TestResult {
    Success,
    WrongRequest(Request),
}

#[derive(Debug, Serialize, Deserialize)]
#[serde(tag = "status", content = "result")]
#[serde(rename_all = "lowercase")]
enum JsonResult<R, E> {
    Success(R),
    Error(E),
}

fn run_test<R, F>(port: u16, path: &str, expected: R, handler: F)
where
    R: Serialize,
    F: FnOnce(Request) -> TestResult + Send + 'static,
{
    let config = Config::new("127.0.0.1".to_string(), port);

    let (handle, rx) = spawn(config);

    std::thread::spawn(move || match rx.recv() {
        Ok(r) => match handler(r) {
            TestResult::Success => (), // all good
            TestResult::WrongRequest(r) => panic!("got the wrong request: {r:?}"),
        },
        Err(e) => panic!("got an error: {e}"),
    });

    let response = ureq::get(&format!("http://127.0.0.1:{port}{path}"))
        .call()
        .unwrap()
        .into_string()
        .unwrap();

    let expected_json = serde_json::to_string(&expected).unwrap();
    assert_eq!(response, expected_json);

    handle.stop();
    handle.join().unwrap();
}

#[test]
fn version() {
    let version = VersionInfo {
        name: "mock".to_string(),
        version: "0.0.0".to_string(),
    };

    let rest_api_version = VersionInfo {
        name: "ibc-relayer-rest".to_string(),
<<<<<<< HEAD
        version: "0.21.0".to_string(),
=======
        version: "0.22.0".to_string(),
>>>>>>> d3ad2eb2
    };

    let result = vec![version.clone(), rest_api_version];

    run_test(19101, "/version", result, |req| match req {
        Request::Version { reply_to } => {
            reply_to.send(Ok(version)).unwrap();
            TestResult::Success
        }
        req => TestResult::WrongRequest(req),
    })
}

#[test]
fn get_chains() {
    let chain_id = ChainId::from_str("mock-0").unwrap();
    let result: JsonResult<_, ()> = JsonResult::Success(vec![chain_id.clone()]);

    run_test(19102, "/chains", result, |req| match req {
        Request::GetChains { reply_to } => {
            reply_to.send(Ok(vec![chain_id])).unwrap();
            TestResult::Success
        }
        req => TestResult::WrongRequest(req),
    });
}

const MOCK_CHAIN_CONFIG: &str = r#"
id = 'mock-0'
rpc_addr = 'http://127.0.0.1:26557'
grpc_addr = 'http://127.0.0.1:9091'
websocket_addr = 'ws://127.0.0.1:26557/websocket'
rpc_timeout = '10s'
account_prefix = 'cosmos'
key_name = 'testkey'
store_prefix = 'ibc'
max_gas = 3000000
gas_price = { price = 0.001, denom = 'stake' }
gas_multiplier = 1.1
max_msg_num = 30
max_tx_size = 2097152
clock_drift = '5s'
trusting_period = '14days'
trust_threshold = { numerator = '1', denominator = '3' }
"#;

#[test]
fn get_chain() {
    let config: ChainConfig = toml::de::from_str(MOCK_CHAIN_CONFIG).unwrap();
    let result: JsonResult<_, ()> = JsonResult::Success(config.clone());

    run_test(19103, "/chain/mock-0", result, |req| match req {
        Request::GetChain { chain_id, reply_to } if chain_id.to_string().as_str() == "mock-0" => {
            reply_to.send(Ok(config)).unwrap();
            TestResult::Success
        }
        req => TestResult::WrongRequest(req),
    });
}

#[test]
fn state() {
    let state = SupervisorState::new(vec!["mock-0".parse().unwrap()], std::iter::empty());
    let result: JsonResult<_, ()> = JsonResult::Success(state.clone());

    run_test(19104, "/state", result, |req| match req {
        Request::State { reply_to } => {
            reply_to.send(Ok(state)).unwrap();
            TestResult::Success
        }
        req => TestResult::WrongRequest(req),
    });
}<|MERGE_RESOLUTION|>--- conflicted
+++ resolved
@@ -63,11 +63,7 @@
 
     let rest_api_version = VersionInfo {
         name: "ibc-relayer-rest".to_string(),
-<<<<<<< HEAD
-        version: "0.21.0".to_string(),
-=======
         version: "0.22.0".to_string(),
->>>>>>> d3ad2eb2
     };
 
     let result = vec![version.clone(), rest_api_version];
