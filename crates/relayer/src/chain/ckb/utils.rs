--- conflicted
+++ resolved
@@ -348,7 +348,6 @@
     Ok(())
 }
 
-<<<<<<< HEAD
 // Calculate type id for multi-client creation.
 pub fn calculate_type_id(first_input: &CellInput, cell_count: usize) -> [u8; BLAKE2B_LEN] {
     let mut blake2b = ckb_hash::new_blake2b();
@@ -358,7 +357,8 @@
     let mut ret = [0u8; BLAKE2B_LEN];
     blake2b.finalize(&mut ret);
     ret
-=======
+}
+
 pub async fn collect_ckb_tx_pool_info_on_duplicate_tx(
     rpc: &impl CkbReader,
     send_tx_err: &Error,
@@ -395,7 +395,6 @@
     } else {
         None
     }
->>>>>>> aee4ee59
 }
 
 #[cfg(test)]
